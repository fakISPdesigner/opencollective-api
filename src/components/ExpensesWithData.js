import React from 'react';
import PropTypes from 'prop-types';
import Error from '../components/Error';
import withIntl from '../lib/withIntl';
import Expenses from '../components/Expenses';
import { graphql } from 'react-apollo'
import gql from 'graphql-tag'

class ExpensesWithData extends React.Component {

  static propTypes = {
    collective: PropTypes.object,
    limit: PropTypes.number,
    view: PropTypes.string, // "compact" for homepage (can't edit expense, don't show header), "list" for list view, "details" for details view
    filter: PropTypes.object, // { category, recipient }
    defaultAction: PropTypes.string, // "new" to open the new expense form by default
    includeHostedCollectives: PropTypes.bool,
    filters: PropTypes.bool,
    LoggedInUser: PropTypes.object
  }

  constructor(props) {
    super(props);
  }

  render() {
    const {
      data,
      LoggedInUser,
      collective,
      view,
      includeHostedCollectives,
      filters
    } = this.props;

    if (data.error) {
      console.error("graphql error>>>", data.error.message);
      return (<Error message="GraphQL error" />)
    }

    const expenses = data.allExpenses;

    return (
      <div className="ExpensesWithData">

        <Expenses
          collective={collective}
          expenses={expenses}
          refetch={data.refetch}
<<<<<<< HEAD
          editable={view !== 'compact'}
=======
          editable={!compact}
>>>>>>> b2917cf5
          fetchMore={this.props.fetchMore}
          filters={filters}
          LoggedInUser={LoggedInUser}
          includeHostedCollectives={includeHostedCollectives}
          />

      </div>
    );
  }

}

const getExpensesQuery = gql`
query Expenses($CollectiveId: Int!, $status: String, $category: String, $fromCollectiveSlug: String, $limit: Int, $offset: Int, $includeHostedCollectives: Boolean) {
  allExpenses(CollectiveId: $CollectiveId, status: $status, category: $category, fromCollectiveSlug: $fromCollectiveSlug, limit: $limit, offset: $offset, includeHostedCollectives: $includeHostedCollectives) {
    id
    description
    status
    createdAt
    updatedAt
    incurredAt
    category
    amount
    currency
    payoutMethod
    privateMessage
    attachment
    collective {
      id
      slug
      currency
      name
      host {
        id
        slug
      }
      stats {
        id
        balance
      }
    }
    fromCollective {
      id
      type
      name
      slug
      image
    }
    user {
      id
      paypalEmail
      email
    }
  }
}
`;

const getExpensesVariables = (props) => {
  const vars = {
    CollectiveId: props.collective.id,
    offset: 0,
    limit: props.limit || EXPENSES_PER_PAGE * 2,
    includeHostedCollectives: props.includeHostedCollectives || false,
    ...props.filter
  };
  if (vars.category) {
    vars.fromCollectiveSlug = null;
  } else {
    vars.category = null;
  }
  return vars;
}

const EXPENSES_PER_PAGE = 10;
export const addExpensesData = graphql(getExpensesQuery, {
  options(props) {
    return {
      variables: getExpensesVariables(props)
    }
  },
  props: ({ data }) => ({
    data,
    fetchMore: () => {
      return data.fetchMore({
        variables: {
          offset: data.allExpenses.length,
          limit: EXPENSES_PER_PAGE
        },
        updateQuery: (previousResult, { fetchMoreResult }) => {
          if (!fetchMoreResult) {
            return previousResult
          }
          return Object.assign({}, previousResult, {
            // Append the new posts results to the old one
            allExpenses: [...previousResult.allExpenses, ...fetchMoreResult.allExpenses]
          })
        }
      })
    }
  })
});

export default addExpensesData(withIntl(ExpensesWithData));<|MERGE_RESOLUTION|>--- conflicted
+++ resolved
@@ -47,11 +47,7 @@
           collective={collective}
           expenses={expenses}
           refetch={data.refetch}
-<<<<<<< HEAD
           editable={view !== 'compact'}
-=======
-          editable={!compact}
->>>>>>> b2917cf5
           fetchMore={this.props.fetchMore}
           filters={filters}
           LoggedInUser={LoggedInUser}
